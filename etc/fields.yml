version: 1.0

defaults:
  type: string
  required: false
  index: not_analyzed
  doc_values: true
  ignore_above: 1024

env:
  type: group
  description: >
    Contains common fields available in all event types.
  fields:
    - name: beat.name
      description: >
        The name of the Beat sending the log messages. If the shipper name is set
        in the configuration file, then that value is used. If it is not set,
        the hostname is used.

    - name: beat.hostname
      description: >
        The hostname as returned by the operating system on which the Beat is
        running.

    - name: "@timestamp"
      type: date
      required: true
      format: YYYY-MM-DDTHH:MM:SS.milliZ
      example: 2015-01-24T14:06:05.071Z
      description: >
        The timestamp when the log line was read. The precision is in
        milliseconds. The timezone is UTC.

    - name: type
      required: true
      description: >
        The name of the log event. This field is set to the value specified for the `document_type` option in the prospector section of the Filebeat config file.

    - name: input_type
      required: true
      description: >
        The input type the event was generated from. This field is set to the value specified for the `type` option in the prospector section of the Filebeat config file.

log:
  type: group
  description: >
    Contains log file lines.
  fields:
    - name: source
      type: string
      required: true
      description: >
        The file from which the line was read. This field contains the full path to the file.
        For example: `/var/log/system.log`.

    - name: offset
      type: long
      required: false
      description: >
        The file offset the reported line starts at.

    - name: message
      type: string
      required: true
      description: >
        The content of the line read from the log file.

    - name: fields
      type: dict
      required: false
      description: >
<<<<<<< HEAD
        Contains user-configurable fields.

    - name: fileinfo
      type: group
      required: false
      description: >
        Operating system-specific file information used to identify the source
        file. For example, on Linux this field might report an inode.
=======
        Contains user configurable fields.
>>>>>>> 12ebe418
<|MERGE_RESOLUTION|>--- conflicted
+++ resolved
@@ -70,15 +70,4 @@
       type: dict
       required: false
       description: >
-<<<<<<< HEAD
-        Contains user-configurable fields.
-
-    - name: fileinfo
-      type: group
-      required: false
-      description: >
-        Operating system-specific file information used to identify the source
-        file. For example, on Linux this field might report an inode.
-=======
-        Contains user configurable fields.
->>>>>>> 12ebe418
+        Contains user configurable fields.