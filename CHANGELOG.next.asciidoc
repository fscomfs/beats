// Use these for links to issue and pulls. Note issues and pulls redirect one to
// each other on Github, so don't worry too much on using the right prefix.
:issue: https://github.com/elastic/beats/issues/
:pull: https://github.com/elastic/beats/pull/

=== Beats version HEAD
https://github.com/elastic/beats/compare/v7.0.0-alpha2...master[Check the HEAD diff]

==== Breaking changes

*Affecting all Beats*

<<<<<<< HEAD
- Add @timestamp support nanoseconds. {pull}9818[9818]

=======
- The document id fields has been renamed from @metadata.id to @metadata._id {pull}15859[15859]
- Variable substitution from environment variables is not longer supported. {pull}15937{15937}
>>>>>>> 88058533

*Auditbeat*


*Filebeat*


*Heartbeat*


*Journalbeat*

- Improve parsing of syslog.pid in journalbeat to strip the username when present {pull}16116[16116]


*Metricbeat*

- Make use of secure port when accessing Kubelet API {pull}16063[16063]
- Add Tomcat overview dashboard {pull}14026[14026]

*Packetbeat*


*Winlogbeat*

*Functionbeat*


==== Bugfixes

*Affecting all Beats*

- TLS or Beats that accept connections over TLS and validate client certificates. {pull}14146[14146]
- Fix panics that could result from invalid TLS certificates. This can affect Beats that connect over TLS, or Beats that accept connections over TLS and validate client certificates. {pull}14146[14146]
- Fix panic in the Logstash output when trying to send events to closed connection. {pull}15568[15568]
- Fix missing output in dockerlogbeat {pull}15719[15719]
- Fix logging target settings being ignored when Beats are started via systemd or docker. {issue}12024[12024] {pull}15422[15442]
- Do not load dashboards where not available. {pull}15802[15802]
- Fix issue where TLS settings would be ignored when a forward proxy was in use. {pull}15516{15516}
- Update replicaset group to apps/v1 {pull}15854[15802]
- Fix issue where default go logger is not discarded when either * or stdout is selected. {issue}10251[10251] {pull}15708[15708]
- Upgrade go-ucfg to latest v0.8.1. {pull}15937{15937}
- Fix index names for indexing not always guaranteed to be lower case. {pull}16081[16081]
- Add `ssl.ca_sha256` option to the supported TLS option, this allow to check that a specific certificate is used as part of the verified chain. {issue}15717[15717]

*Auditbeat*

- system/socket: Fixed compatibility issue with kernel 5.x. {pull}15771[15771]

*Filebeat*

- Fix s3 input hanging with GetObjectRequest API call by adding context_timeout config. {issue}15502[15502] {pull}15590[15590]
- Add shared_credential_file to cloudtrail config {issue}15652[15652] {pull}15656[15656]
- Fix typos in zeek notice fileset config file. {issue}15764[15764] {pull}15765[15765]
- Fix mapping error when zeek weird logs do not contain IP addresses. {pull}15906[15906]
- Improve `elasticsearch/audit` fileset to handle timestamps correctly. {pull}15942[15942]
- Prevent Elasticsearch from spewing log warnings about redundant wildcards when setting up ingest pipelines for the `elasticsearch` module. {issue}15840[15840] {pull}15900[15900]
- Fix mapping error for cloudtrail additionalEventData field {pull}16088[16088]
- Fix a connection error in httpjson input. {pull}16123[16123]

*Heartbeat*

- Fixed excessive memory usage introduced in 7.5 due to over-allocating memory for HTTP checks. {pull}15639[15639]

*Journalbeat*


*Metricbeat*

- Add dedot for tags in ec2 metricset and cloudwatch metricset. {issue}15843[15843] {pull}15844[15844]
- Use RFC3339 format for timestamps collected using the SQL module. {pull}15847[15847]
- Avoid parsing errors returned from prometheus endpoints. {pull}15712[15712]
- Change lookup_fields from metricset.host to service.address {pull}15883[15883]
- Add dedot for cloudwatch metric name. {issue}15916[15916] {pull}15917[15917]
- Fixed issue `logstash-xpack` module suddenly ceasing to monitor Logstash. {issue}15974[15974] {pull}16044[16044]
- Fix skipping protocol scheme by light modules. {pull}16205[pull]
- Made `logstash-xpack` module once again have parity with internally-collected Logstash monitoring data. {pull}16198[16198]

*Packetbeat*

- Enable setting promiscuous mode automatically. {pull}11366[11366]

*Winlogbeat*


*Functionbeat*


==== Added

*Affecting all Beats*

- Add document_id setting to decode_json_fields processor. {pull}15859[15859]
- Add `aws_ec2` provider for autodiscover. {issue}12518[12518] {pull}14823[14823]

*Auditbeat*


*Filebeat*

- Set event.outcome field based on googlecloud audit log output. {pull}15731[15731]
- Add dashboard for AWS ELB fileset. {pull}15804[15804]
- Add dashboard for AWS vpcflow fileset. {pull}16007[16007]
- Add ECS tls fields to zeek:smtp,rdp,ssl and aws:s3access,elb {issue}15757[15757] {pull}15935[15936]
- Add custom string mapping to CEF module to support Forcepoint NGFW {issue}14663[14663] {pull}15910[15910]
- Add ingress nginx controller fileset {pull}16197[16197]
- move create-[module,fileset,fields] to mage and enable in x-pack/filebeat {pull}15836[15836]
- Add ECS tls and categorization fields to apache module. {issue}16032[16032] {pull}16121[16121]
- Add MQTT input. {issue}15602[15602] {pull}16204[16204]
- Add ECS categorization fields to activemq module. {issue}16151[16151] {pull}16201[16201]

*Heartbeat*

- Allow a list of status codes for HTTP checks. {pull}15587[15587]


*Journalbeat*

*Metricbeat*

- Move the windows pdh implementation from perfmon to a shared location in order for future modules/metricsets to make use of. {pull}15503[15503]
- Add lambda metricset in aws module. {pull}15260[15260]
- Expand data for the `system/memory` metricset {pull}15492[15492]
- Add azure `storage` metricset in order to retrieve metric values for storage accounts. {issue}14548[14548] {pull}15342[15342]
- Add cost warnings for the azure module. {pull}15356[15356]
- Add DynamoDB AWS Metricbeat light module {pull}15097[15097]
- Release elb module as GA. {pull}15485[15485]
- Add a `system/network_summary` metricset {pull}15196[15196]
- Add mesh metricset for Istio Metricbeat module {pull}15535[15535]
- Add mixer metricset for Istio Metricbeat module {pull}15696[15696]
- Add pilot metricset for Istio Metricbeat module {pull}15761[15761]
- Make the `system/cpu` metricset collect normalized CPU metrics by default. {issue}15618[15618] {pull}15729[15729]
- Add galley metricset for Istio Metricbeat module {pull}15857[15857]
- Add `key/value` mode for SQL module. {issue}15770[15770] {pull]15845[15845]
- Add STAN dashboard {pull}15654[15654]
- Add support for Unix socket in Memcached metricbeat module. {issue}13685[13685] {pull}15822[15822]
- Add `up` metric to prometheus metrics collected from host {pull}15948[15948]
- Add citadel metricset for Istio Metricbeat module {pull}15990[15990]
- Add support for processors in light modules. {issue}14740[14740] {pull}15923[15923]
- Add collecting AuroraDB metrics in rds metricset. {issue}14142[14142] {pull}16004[16004]
- Reuse connections in SQL module. {pull}16001[16001]
- Improve the `logstash` module (when `xpack.enabled` is set to `true`) to use the override `cluster_uuid` returned by Logstash APIs. {issue}15772[15772] {pull}15795[15795]
- Add kubernetes storage class support via kube-state-metrics. {pull}16145[16145]
- Add Load Balancing metricset to GCP {pull}15559[15559]

*Packetbeat*

*Functionbeat*


*Winlogbeat*


==== Deprecated

*Affecting all Beats*

*Filebeat*


*Heartbeat*

*Journalbeat*

*Metricbeat*


*Packetbeat*

*Winlogbeat*

*Functionbeat*

==== Known Issue

*Journalbeat*<|MERGE_RESOLUTION|>--- conflicted
+++ resolved
@@ -10,13 +10,10 @@
 
 *Affecting all Beats*
 
-<<<<<<< HEAD
 - Add @timestamp support nanoseconds. {pull}9818[9818]
 
-=======
 - The document id fields has been renamed from @metadata.id to @metadata._id {pull}15859[15859]
 - Variable substitution from environment variables is not longer supported. {pull}15937{15937}
->>>>>>> 88058533
 
 *Auditbeat*
 
