--- conflicted
+++ resolved
@@ -169,23 +169,6 @@
 	}
 }
 
-<<<<<<< HEAD
-func TestInvalidXML(t *testing.T) {
-	eventXML := fmt.Sprintf(`
-<Event>
-  <UserData>
-    <Operation_ClientFailure xmlns='http://manifests.microsoft.com/win/2006/windows/WMI'>
-      <Id>{00000000-0000-0000-0000-000000000000}</Id>
-      <Message>じゃあ宇宙カウボーイ。。。%s</Message>
-    </Operation_ClientFailure>
-  </UserData>
-</Event>
-`, "\x1b")
-	_, err := UnmarshalEventXML([]byte(eventXML))
-	if !assert.NoError(t, err) {
-		assert.Equal(t, err.Error(), "XML syntax error on line 6: illegal character code U+001B")
-	}
-=======
 // Tests that control characters other than CR and LF are escaped
 // when the event is decoded.
 func TestInvalidXML(t *testing.T) {
@@ -193,7 +176,6 @@
 	ev, err := UnmarshalEventXML([]byte(evXML))
 	assert.Equal(t, nil, err)
 	assert.Equal(t, "Creating WSMan shell on server with ResourceUri: \t\r\n\\u001b", ev.Message)
->>>>>>> de955be0
 }
 
 func BenchmarkXMLUnmarshal(b *testing.B) {
